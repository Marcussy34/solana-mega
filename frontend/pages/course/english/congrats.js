--- conflicted
+++ resolved
@@ -119,13 +119,6 @@
   };
 
   return (
-<<<<<<< HEAD
-    <div className="flex flex-col items-center justify-center min-h-screen bg-black text-white p-8">
-      <h2 className="text-3xl font-bold mb-4 text-green-500">Module complete</h2>
-      <button 
-        onClick={handleContinue}
-        className="px-6 py-3 rounded-md bg-zinc-700 text-zinc-100 hover:bg-zinc-600 transition-colors font-medium"
-=======
     <div className="flex flex-col items-center justify-center min-h-screen bg-gradient-to-br from-[#0A192F] via-[#112240] to-[#1A365D] text-white p-8 relative overflow-hidden">
       {/* Background glow effect */}
       <div className="absolute inset-0 bg-gradient-to-r from-green-500/10 via-blue-500/10 to-purple-500/10 animate-gradient-shift" />
@@ -141,7 +134,6 @@
         animate={{ opacity: 1, y: 0 }}
         transition={{ duration: 0.5 }}
         className="relative z-10 text-center"
->>>>>>> 3345b7d1
       >
         {/* Trophy icon */}
         <motion.div
